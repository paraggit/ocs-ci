--- conflicted
+++ resolved
@@ -53,18 +53,13 @@
                 marks=pytest.mark.polarion_id("OCS-5212"),
             ),
             pytest.param(
-<<<<<<< HEAD
                 *[
                     constants.OCS_COMPONENTS_MAP["blockpools"],
                     "ReadWriteOnce",
                     "11",
                     "Block",
                 ],
-                marks=[skipif_ocs_version("<4.7")],
-=======
-                *["ocs-storagecluster-ceph-rbd", "ReadWriteOnce", "11", "Block"],
                 marks=[skipif_ocs_version("<4.7"), pytest.mark.polarion_id("OCS-5206")],
->>>>>>> fcb425a9
             ),
             pytest.param(
                 constants.OCS_COMPONENTS_MAP["blockpools"],
