--- conflicted
+++ resolved
@@ -4656,7 +4656,6 @@
     return int(log_value)
 
 
-<<<<<<< HEAD
 def is_rbd_default_storage_class(custom_sc=None):
     """
     Check if RDB is a default storageclass for the cluster
@@ -4685,7 +4684,8 @@
 
     logger.error("Storageclass {default_rbd_sc} is not a default  RBD StorageClass.")
     return False
-=======
+
+
 def flatten_multilevel_dict(d):
     """
     Recursively extracts the leaves of a multi-level dictionary and returns them as a list.
@@ -4709,5 +4709,4 @@
                     leaves_list.append(item)
         else:
             leaves_list.append(value)
-    return leaves_list
->>>>>>> f009a76c
+    return leaves_list